from __future__ import absolute_import,division
__filetype__ = "base"

#External Modules
import glob, logging, os, shutil, sys, types, uuid

import numpy as np
import synphot as syn
import stsynphot as stsyn

from astropy import units as u
from astropy.io import fits as pyfits
from astropy.table import Table, Column
from functools import wraps

#Local Modules
from ..stellar_module import StarGenerator
from ..astro_image import AstroImage
from ..utilities import GetStipsData
from ..utilities import GetStipsDataDir
from ..utilities import internet
from ..utilities import OffsetPosition
from ..utilities import read_metadata
from ..utilities import read_table
from ..utilities import SelectParameter
from ..utilities import StipsDataTable

if sys.version_info[0] >= 3:
    import builtins
    from io import StringIO
else:
    import __builtin__
    from cStringIO import StringIO


class Instrument(object):
    """
    The Instrument class represents a virtual base class which will be implemented as a variety of
        JWST, HST, and Roman actual instruments. The Instrument class contains:
        
        detectors : array of detectors, each an AstroImage, and each with its own RA/DEC
        filter    : string, what filter of the instrument is being observed
        out_path  : place to put temporary files and the like
    """

    def __init__(self, **kwargs):
        """
        Instrument. The __init__ function creates a (potentially) empty instrument.
        """
        self.COMPFILES =  sorted(glob.glob(os.path.join(os.environ["PYSYN_CDBS"],"mtab","*tmc.fits")))
        self.GRAPHFILES = sorted(glob.glob(os.path.join(os.environ["PYSYN_CDBS"],"mtab","*tmg.fits")))
        self.THERMFILES = sorted(glob.glob(os.path.join(os.environ["PYSYN_CDBS"],"mtab","*tmt.fits")))

        if 'logger' in kwargs:
            self.logger = kwargs['logger']
        else:
            self.logger = logging.getLogger('__stips__')
            log_level = SelectParameter('log_level', kwargs)
            self.logger.setLevel(getattr(logging, log_level))
            if not len(self.logger.handlers):
                stream_handler = logging.StreamHandler(sys.stderr)
                format = '%(asctime)s %(levelname)s: %(message)s'
                stream_handler.setFormatter(logging.Formatter(format))
                self.logger.addHandler(stream_handler)

        self.out_path = SelectParameter('out_path', kwargs)
        self.prefix = kwargs.get('prefix', '')
        self.cat_type = SelectParameter('cat_type', kwargs)
        self.flatfile = GetStipsData(os.path.join("residual_files", self.FLATFILE))
        self.darkfile = GetStipsData(os.path.join("residual_files", self.DARKFILE))
        self.oversample = SelectParameter('oversample', kwargs)
        self.psf_grid_size = SelectParameter('psf_grid_size', kwargs)
        self.seed = SelectParameter('seed', kwargs)
        self.imgbase = kwargs.get('imgbase', '')
        self.ra = kwargs.get('ra', 0.)
        self.dec = kwargs.get('dec', 0.)
        self.pa = kwargs.get('pa', 0.)
        self.distortion = SelectParameter('distortion', kwargs)
        self.exptime = kwargs.get('exptime', 1.)
        self.small_subarray = kwargs.get('small_subarray', False)
        self.filter = None
        self.detectors = None
        self.psf_commands = kwargs.get('psf_commands', None)
        self.instrument = kwargs.get('instrument', "")
        self.background_value = SelectParameter('background', kwargs)
        self.background_location = SelectParameter('jbt_location', kwargs)
        self.custom_background = kwargs.get('custom_background', 0.)
        self.CENTRAL_OFFSET = (0., 0., 0.)
        self.convolve_size = SelectParameter('convolve_size', kwargs)
        self.memmap = SelectParameter('memmap', kwargs)
        self.set_celery = kwargs.get('set_celery', None)
        self.get_celery = kwargs.get('get_celery', None)

        #Adjust # of detectors based on keyword:
        n_detectors = int(kwargs.get('detectors', len(self.DETECTOR_OFFSETS)))
        self.DETECTOR_OFFSETS = self.DETECTOR_OFFSETS[:n_detectors]
        self.OFFSET_NAMES = self.OFFSET_NAMES[:n_detectors]
        self.CENTRAL_OFFSET = self.N_OFFSET[n_detectors]
        msg = "{} with {} detectors. Central offset {}"
        self._log('info', msg.format(self.DETECTOR, n_detectors, 
                                     self.CENTRAL_OFFSET))
    
    @classmethod
    def initFromImage(cls, image, **kwargs):
        """
            Takes an input AstroImage, and does an add-with-align for every detector present. 
            
            If units are present, does a unit conversion.
        """
        units = kwargs.get('unit', 'c')
        self._log("info","Initializing from with units %s" % (units))
        ins = cls(**kwargs)
        img = image * ins.convertToCounts(unit,scalex=image.scale[0],scaley=image.scale[1])
        self._log("info","Converted image units")
        for detector in ins.detectors:
            self._log("info","Adding image to detector %s" % (detector.name))
            detector.addWithAlignment(img)
        self._log("info","Finished initialization")
        return ins

    @classmethod
    def initFromCatalogue(cls,catalogue,**kwargs):
        """
            Takes an input catalogue, and observes that catalogue with all detectors.
            
            It currently assumes that the input catalogue has the following columns:
                RA: RA of source
                DEC: DEC of source
                FLUX: flux of source
                TYPE: type of source (point, sersic)
                N: sersic index
                Re: radius containing half of the light of the sersic profile
                Phi: angle of the major axis of the sersic profile
                Ratio: axial ratio of the Sersic profile
            Obtaining the correct values for FLUX (if not done before initialization) is a job for
            the subclasses.
        """
        self._log("info","Initializing with catalogue %s" % (catalogue))
        ins = cls(**kwargs)
        self._log("info","Converting catalogue to internal format")
        cat = ins.convertCatalogue(catalogue)
        for detector in ins.detectors:
            self._log("info","Adding image to detector %s" % (detector.name))
            detector.addCatalogue(cat, dist=self.distortion)
        self._log("info","Finished initialization")
        return ins
    
    def reset(self, ra, dec, pa, filter, obs_count, psf=True, detectors=True, celery=None):
        """
        Reset instrument parameters.
        """
        self._log("info","Resetting")
        self.ra = ra
        self.dec = dec
        self.pa = pa
        self.obs_count = obs_count
        if filter != self.filter:
            if filter not in self.FILTERS:
                msg = "Filter {} is not a valid {} filter"
                raise ValueError(msg.format(filter, self.instrument))
            self.filter = filter
            self.background = self.pixel_background
            self.photfnu = self.PHOTFNU[self.filter]
            self.photplam = self.PHOTPLAM[self.filter]
            if hasattr(self, "_bp"):
                del self._bp
        if detectors:
            self.resetDetectors(psf=psf)
    

    def resetDetectors(self, psf=True):
        if self.detectors is not None:
            del self.detectors
        #Create Detectors
        self.detectors = []
        for offset, name in zip(self.DETECTOR_OFFSETS, self.OFFSET_NAMES):
            distortion = None
            if self.distortion and hasattr(self, 'DISTORTION'):
                distortion = self.DISTORTION[name]
            (delta_ra, delta_dec, delta_pa) = offset
            delta_ra = (delta_ra - self.CENTRAL_OFFSET[0])/3600.
            delta_dec = (delta_dec - self.CENTRAL_OFFSET[1])/3600.
            delta_pa = delta_pa - self.CENTRAL_OFFSET[2]
            ra,dec = OffsetPosition(self.ra, self.dec, delta_ra, delta_dec)
            pa = (self.pa + delta_pa)%360.
            hdr = {"DETECTOR":name, "FILTER":self.filter}
            msg = "Initialized {} Detector {} with filter {}"
            hist = [msg.format(self.instrument, name, self.filter)]
            msg = "Creating Detector {} with (RA,DEC,PA) = ({},{},{})"
            self._log("info", msg.format(name, ra, dec, pa))
            msg = "Creating Detector {} with offset ({},{})"
            self._log("info", msg.format(name, delta_ra, delta_dec))
            detector = AstroImage(parent=self, ra=ra, dec=dec, pa=pa, psf=psf,
                                  header=hdr, history=hist, detname=name,
                                  distortion=distortion)
            self._log("info", "Detector {} created".format(name))
            self.detectors.append(detector)
        
    def toFits(self,outfile):
        """
        Takes the detectors and turns them into a multi-extension FITS file.
        """
        self._log("info","Converting to FITS file")
        hdus = [pyfits.PrimaryHDU()]
        for detector in self.detectors:
            self._log("info","Converting detector %s to FITS extension" % (detector.name))
            hdus.append(detector.imageHdu)
        hdulist = pyfits.HDUList(hdus)
        hdulist.writeto(outfile, overwrite=True)
        self._log("info","Created FITS file %s" % (outfile))
    
    def toMosaic(self,outfile):
        """
        Creates a single FITS file from each detector, and then uses Montage to create a mosaic
        of all of the said files.
        """
        if len(self.detectors) > 1:
            import montage_wrapper as montage
            self._log("info","Converting to FITS mosaic")
            tmp_dir = os.path.join(self.out_path,"tmp-"+str(uuid.uuid4()))
            os.makedirs(tmp_dir)
            tmp_out_dir = os.path.join(self.out_path,"tmp-out-"+str(uuid.uuid4()))
            tmp_work_dir = os.path.join(self.out_path,"tmp-work-"+str(uuid.uuid4()))
            self.toFits(os.path.join(tmp_dir,"image.fits"))
            montage.mosaic(tmp_dir,tmp_out_dir,background_match=True,work_dir=tmp_work_dir)
            self._log("info","Mosaic finished running")
            shutil.copy(os.path.join(tmp_out_dir,"mosaic.fits"),outfile)
            if os.path.exists(tmp_dir):
                shutil.rmtree(tmp_dir)
            if os.path.exists(tmp_out_dir):
                shutil.rmtree(tmp_out_dir)
            if os.path.exists(tmp_work_dir):
                shutil.rmtree(tmp_work_dir)
            self._log("info","Created FITS file %s and cleaned up" % (outfile))
            return [outfile]
        else:
            self._log("info","Not creating single-detector mosaic")
            return []

    def addImage(self, image, unit='c'):
        """
            Takes an input AstroImage, and does an add-with-align for every detector present. 
            
            If units are present, does a unit conversion.
        """
        self._log("info","Adding image with units %s" % (unit))
        img = image * self.convertToCounts(unit,scalex=image.scale[0],scaley=image.scale[1])
        self._log("info","Converted image count rate")
        for detector in self.detectors:
            self._log("info","Adding image to detector %s" % (detector.name))
            detector.addWithAlignment(img)
        self._log("info","Finished adding image")
    
    def addCatalogue(self, catalogue, obs_num, *args, **kwargs):
        """
            Takes an input catalogue, and observes that catalogue with all detectors.
            
            It currently assumes that the input catalogue has the following columns:
                RA: RA of source
                DEC: DEC of source
                FLUX: flux of source
                TYPE: type of source (point, sersic)
                N: sersic index
                Re: radius containing half of the light of the sersic profile
                Phi: angle of the major axis of the sersic profile
                Ratio: axial ratio of the Sersic profile
            Obtaining the correct values for FLUX (if not done before initialization) is a job for
            the subclasses.
        """
        base_state = self.getState()
        self._log("info","Adding catalogue %s" % (catalogue))
        self.updateState(base_state + "<br /><span class='indented'>Converting Catalogue to Internal Format</span>")
        cat = self.convertCatalogue(catalogue, obs_num)
        self._log("info","Finished converting catalogue to internal format")
        cats = [cat]
        for detector in self.detectors:
            self.updateState(base_state + "<br /><span class='indented'>Detector {}</span>".format(detector.name))
            self._log("info","Adding catalogue to detector %s" % (detector.name))
            cats.append(detector.addCatalogue(cat, dist=self.distortion, *args, **kwargs))
            self.updateState(base_state)
        return cats
        self._log("info","Finished Adding Catalogue")
    
    def addTable(self, table, table_type, *args, **kwargs):
        """
            Takes an input table (still in memory), and observes that table with all detectors.
            
            It assumes that the table type is a supported type.

            Obtaining the correct values for FLUX (if not done before initialization) is a job for
            the subclasses.
        """
        self._log("info","Adding {} table".format(table_type))
        conversion_fn = self.getTableFunction(table_type)
        internal_table, cache = conversion_fn(table, self.bandpass)
        self._log("info","Finished converting table to internal format")
        tables = [internal_table]
        for detector in self.detectors:
            self._log("info","Adding table to detector %s" % (detector.name))
            tables.append(detector.addTable(internal_table, dist=self.distortion))
        self._log("info","Finished Adding Catalogue")        
        return tables
    
    def convertToCounts(self,unit,scalex=None,scaley=None):
        """
        Convert input to Counts.
    
        unit: one of 'p' (photons/s), 'e' (erg/s), 'c' (counts/s), 'j' (Jansky), 's' (W/m/m^2/Sr)
        
        scale: needed for surface brightness conversions. Arcseconds/pixel
    
        returns: factor (multiplicative conversion factor)
        """
        units = ('p','e','c','j','s')
        if unit not in units: raise ValueError("Unit %s is not one of %s" % (unit,units))
        
        if unit == 'c':
            return 1.
        elif unit == 'j':
            return 1./self.photfnu
        elif unit =='p':
            freq = 299792458000000. / self.photplam #c in um/s
            energy = 6.6260755e-27 * freq # h in erg*s to give energy in ergs
            return 1.e23 * energy / (self.photfnu * self.AREA * freq)
        elif unit == 'e':
            freq = 299792458000000. / self.photplam #c in um/s
            return 1.e23 / (self.photfnu * self.AREA * freq)
        else: #unit == 's'
            #W/m/m^2/Sr -> Jy = 1.e14 * photplam^2 * (scalex*scaley/206265.^2) / 3.e8
            # Jy -> counts = 1./photfnu
            # Combined as follows
            return 1.e14 * self.photplam**2 * (scalex*scaley/42545250225.) / (3.e8 * self.photfnu)

    def convertCatalogue(self, catalogue, obs_num):
        """
        Converts a catalogue to the expected format for AstroImage, including doing unit conversions
        of columns if necessary. Acceptable formats are:
            - Phoenix (models from the Phoenix stellar grid)
            - BC95 (galaxy models from BC95)
            - Internal (has columns RA/DEC/FLUX/TYPE/N/Re/Phi/Ratio/ID/Notes)
            - Mixed (has columns RA/DEC/FLUX/UNITS/TYPE/N/Re/Phi/Ratio/ID/Notes)
            - Generic (has columns RA/DEC/FILTER where FILTER == self.filter (and possibly also
                       other filters)
        
        catalogue: catalogue name of input catalogue
        
        returns: cat: new catalogue in Internal format
        """
        (in_cat_path, in_cat_name) = os.path.split(catalogue)
        (in_cat_base, ext) = os.path.splitext(in_cat_name)
        obs_cat_name = "{}_{:02d}_conv_{}.{}".format(in_cat_base, obs_num, self.filter, self.cat_type)
        obsname = os.path.join(self.out_path, obs_cat_name)
        in_data_table = StipsDataTable.dataTableFromFile(catalogue)
        cols = in_data_table.columns
        if "keywords" in in_data_table.meta:
            meta = {k.lower():v['value'] for k,v in in_data_table.meta['keywords'].items()}
        else:
            meta = {k.lower():v for k,v in in_data_table.meta.items()}
        #Check for built-in metadata
        table_type = ""
#         if 'keywords' in in_meta:
#             if 'type' in in_meta['keywords']:
#                 table_type = in_meta['keywords']['type']['value']
        if 'type' in meta:
            table_type = meta['type']
        if table_type in ['phoenix', 'phoenix_realtime', 'bc95']:
            pass
        elif table_type == 'internal':
            filter = meta['filter'].lower()
#             filter = t.meta['keywords']['filter']['value'].lower()
            if filter != self.filter.lower(): 
                raise ValueError("Adding catalogue with filter {} to {} {}".format(filter, self.DETECTOR, self.filter))
            return catalogue
        elif table_type == 'mixed':
            filter = meta['filter'].lower()
#             filter = t.meta['keywords']['filter']['value'].lower()
            if filter != self.filter.lower(): 
                raise ValueError("Adding catalogue with filter {} to {} {}".format(filter, self.DETECTOR, self.filter))
        elif table_type == 'multifilter':
            if self.filter.lower() not in [c.lower() for c in in_data_table.columns]:
                raise ValueError("Adding catalogue with filters {} to {} {}".format(in_data_table.columns, self.DETECTOR, self.filter))
        else: #check for necessary columns
            #We want RA, DEC, and count rate in the appropriate filter
            if 'ra' not in cols or 'dec' not in cols or self.filter.lower() not in [c.lower() for c in cols]:
                raise ValueError("Can't parse catalogue without proper columns")
        return self.handleConversion(catalogue, table_type, obsname)
    
    def getTableFunction(self, table_type):
        if table_type == 'phoenix':
            return self.readPhoenixTable
        elif table_type == 'phoenix_realtime':
            return self.readPhoenixRealtimeTable
        elif table_type == 'pandeia':
            return self.readPandeiaTable
        elif table_type == 'bc95':
            return self.readBC95Table
        elif table_type == 'mixed':
            return self.readMixedTable
        elif table_type == 'multifilter':
            return self.readMultiTable
        return self.readGenericTable
    
    def getTableFormat(self, table_type):
        if table_type == 'phoenix':
            return {'ra': ' %10g', 'dec': ' %10g', 'flux': ' %12g', 'type': '%6s', 'n': '%4s', 're': '%4s', 'phi': '%4s', 'ratio': '%6s', 'id': '%8d', 'notes': '%-25s'}
        elif table_type == 'phoenix_realtime':
            return {'ra': ' %10g', 'dec': ' %10g', 'flux': ' %12g', 'type': '%6s', 'n': '%4s', 're': '%4s', 'phi': '%4s', 'ratio': '%6s', 'id': '%8d', 'notes': '%-25s'}
        elif table_type == 'pandeia':
            return {'ra': ' %10g', 'dec': ' %10g', 'flux': ' %12g', 'type': '%6s', 'n': '%4s', 're': '%4s', 'phi': '%4s', 'ratio': '%6s', 'id': '%8d', 'notes': '%-25s'}
        elif table_type == 'bc95':
            return {'ra': ' %10g', 'dec': ' %10g', 'flux': ' %12g', 'type': '%6s', 'n': '%6.3g', 're': '%10g', 'phi': ' %10g', 'ratio': '%10g', 'id': '%8d', 'notes': '%-25s'}
        elif table_type == 'mixed':
            return {}
        elif table_type == 'multifilter':
            return {}
        return {}
    
    def handleConversion(self, catalogue, table_type, obsname):
        """
        Converts an input catalogue into an internal format catalogue. Needs the appropriate 
        function (e.g. readPhoenixTable) in order to call it.
        """
        self._log("info","Converting {} catalogue".format(table_type))
        self._log("info", "Preparing output table")
        if os.path.isfile(obsname): 
            os.remove(obsname)
        cat_function = self.getTableFunction(table_type)
        
        in_data_table = StipsDataTable.dataTableFromFile(catalogue)
        out_data_table = StipsDataTable.dataTableFromFile(obsname)
        out_data_table.meta = {'name': 'Internal Format Catalogue', 'type': 'internal', 
                               'filter': self.filter}
        
        
        bp = self.bandpass
        cached = -1
        current_chunk = in_data_table.read_chunk()
        while current_chunk is not None:
            self._log("info", "Converting chunk {}".format(in_data_table.chunk))
            out_chunk, cached = cat_function(current_chunk, bp, cached)
            out_data_table.write_chunk(out_chunk)
            current_chunk = in_data_table.read_chunk()
        return obsname
    
    def readPhoenixTable(self, table, bp, cached=-1):
        """
        Takes a table (or fraction of a table) with the data in the Phoenix catalogue format, and 
        return an output table (not yet in ascii form) in the internal format, with those sources
        in it.
        """
        if table is None:
            return None
        self._log("info","Converting Phoenix Table to Internal format")
        ids = table['id']
        datasets = table['dataset']
        ras = table['ra']
        decs = table['dec']
        ages = table['age']
        metallicities = table['metallicity']
        masses = table['mass']
        distances = table['distance']
        binaries = table['binary']
        rates = np.zeros_like(ras)
        all_datasets = np.unique(datasets)
        self._log("info","{} datasets".format(len(all_datasets)))
        for dataset in all_datasets:
            idx = np.where(datasets == dataset)
            if len(idx[0]) > 0:
                stargen = StarGenerator(ages[idx][0], metallicities[idx][0], seed=self.seed, logger=self.logger)
                rates[idx] = stargen.make_cluster_rates(masses[idx], self, bp)
                del stargen
        rates = rates * 100 / (distances**2) #convert absolute to apparent rates
        if cached > 0:
            rates[0] += cached
            cached = -1
        #Now, deal with binaries. Remember that if Binary == 1, then the star below is the binary companion.
        idx = np.where(binaries==1.0)[0] #Stars with binary companions
        idxp = (idx+1) #binary companions
        if len(idxp) > 0 and idxp[-1] >= len(rates): #last one is a binary. Cache it.
            cached = rates[-1]
            idx, idxp = idx[:-1], idxp[:-1]
            ids, datasets, ras, decs, ages, metallicities, = ids[:-1], datasets[:-1], ras[:-1], decs[:-1], ages[:-1], metallicities[:-1]
            masses, distances, binaries, rates = masses[:-1], distances[:-1], binaries[:-1], rates[:-1]
        rates[idx] += rates[idxp] #add count rates together
        # Now that we've added rates together, remove the binary companions
        ras = np.delete(ras,idxp)
        decs = np.delete(decs,idxp)
        rates = np.delete(rates,idxp)
        ids = np.delete(ids,idxp)
        binaries = np.delete(binaries,idxp)
        notes = np.empty_like(ras,dtype="S6")
        notes[np.where(binaries==1)] = 'Binary'
        notes[np.where(binaries!=1)] = 'None'
        t = Table()
        t['ra'] = Column(data=ras)
        t['dec'] = Column(data=decs)
        t['flux'] = Column(data=rates)
        t['type'] = Column(data=np.full_like(ras,"point",dtype="S6"))
        t['n'] = Column(data=np.full_like(ras,"N/A",dtype="S3"))
        t['re'] = Column(data=np.full_like(ras,"N/A",dtype="S3"))
        t['phi'] = Column(data=np.full_like(ras,"N/A",dtype="S3"))
        t['ratio'] = Column(data=np.full_like(ras,"N/A",dtype="S3"))
        t['id'] = Column(data=ids)
        t['notes'] = Column(data=notes)
        
        return t, cached

    def readPhoenixRealtimeTable(self, table, bp, cached=-1):
        """
        Converts a set of Phoenix sources specified as (id, ra, dec, T, Z, log(g), apparent) into individual stars, observes them,
        and then produces an output catalogue
        """
        if table is None:
            return None
        ids = table['id']
        ras = table['ra']
        decs = table['dec']
        temps = table['teff']
        gravs = table['log_g']
        metallicities = table['metallicity']
        apparents = table['apparent']
        norm_bp = '{}'.format(apparents.unit)
        if norm_bp == '':
            norm_bp = 'johnson,i'
        rates = np.zeros_like(ras)
        for index in range(len(ids)):
            t, g, Z, a = temps[index], gravs[index], metallicities[index], apparents[index]
            sp = stsyn.grid_to_spec('phoenix', t, Z, g)
            sp = self.normalize(sp, a, norm_bp)
            obs = syn.Observation(sp, bp, binset=sp.waveset)
            rates[index] = obs.countrate(area=self.AREA)
        t = Table()
        t['ra'] = Column(data=ras)
        t['dec'] = Column(data=decs)
        t['flux'] = Column(data=rates)
        t['type'] = Column(data=np.full_like(ras,"point",dtype="S6"))
        t['n'] = Column(data=np.full_like(ras,"N/A",dtype="S3"))
        t['re'] = Column(data=np.full_like(ras,"N/A",dtype="S3"))
        t['phi'] = Column(data=np.full_like(ras,"N/A",dtype="S3"))
        t['ratio'] = Column(data=np.full_like(ras,"N/A",dtype="S3"))
        t['id'] = Column(data=ids)
        t['notes'] = Column(data=np.full_like(ras,"None",dtype="S6"))
        
        return t, cached
    
    def readPandeiaTable(self, table, bp, cached=-1):
        """
        Converts a set of Pandeia phoenix sources specified as (id, ra, dec, key, apparent) into individual stars, observes them,
        and then produces an output catalogue
        """
        if table is None:
            return None
        from pandeia.engine.sed import SEDFactory
        ids = table['id']
        ras = table['ra']
        decs = table['dec']
        keys = table['key']
        apparents = table['apparent']
        norm_bp = '{}'.format(apparents.unit)
        if norm_bp == '':
            norm_bp = 'johnson,i'
        rates = np.array((), dtype='float32')
        for a, key in zip(apparents, keys):
            config = {'sed_type': 'phoenix', 'key': key}
            spectrum = SEDFactory(config=config)
            wave, flux = spectrum.get_spectrum()
            sp = self.normalize((wave, flux), a, norm_bp)
            obs = syn.Observation(sp, bp, binset=sp.wave)
            rates = np.append(rates, obs.countrate(area=self.AREA))
        t = Table()
        t['ra'] = Column(data=ras)
        t['dec'] = Column(data=decs)
        t['flux'] = Column(data=rates)
        t['type'] = Column(data=np.full_like(ras,"point",dtype="S6"))
        t['n'] = Column(data=np.full_like(ras,"N/A",dtype="S3"))
        t['re'] = Column(data=np.full_like(ras,"N/A",dtype="S3"))
        t['phi'] = Column(data=np.full_like(ras,"N/A",dtype="S3"))
        t['ratio'] = Column(data=np.full_like(ras,"N/A",dtype="S3"))
        t['id'] = Column(data=ids)
        t['notes'] = Column(data=np.full_like(ras,"None",dtype="S6"))
        
        return t, cached
    
    def readBC95Table(self, table, bp, cached=-1):
        """
        Converts a BC95 galaxy grid of sources into the internal source table standard
        """
        from pandeia.engine.custom_exceptions import SynphotError as pSynError
        if table is None:
            return None
        # This function is needed because I can't get python not to read '50E8' as a number, or to output it as a correctly formatted string
        def stringify(num):
            num = float(num)
            exponent = int(np.floor(np.log10(num)))
            value = int(10*(num/(10**np.floor(np.log10(num)))))
            return "{}E{}".format(value, exponent-1)
        
        self._log("info", "Converting BC95 Catalogue")
        proflist = {"expdisk":1,"devauc":4}
        distance_type = "redshift"
        ids = table['id']
        ras = table['ra']
        decs = table['dec']
        try:
            zs = table['redshift']
        except KeyError: #distances instead
            zs = table['distance']
            distance_type = "pc"
        models = table['model']
        ages = table['age']
        profiles = table['profile']
        radii = table['radius']/self.SCALE[0] #at some point, may want to figure out multiple scales.
        ratios = table['axial_ratio']
        pas = (table['pa'] + (self.pa*180./np.pi) )%360.
        vmags = table['apparent_surface_brightness']
        norm_bp = table.meta['BANDPASS']
        self._log("info", "Normalization Bandpass is {} ({})".format(norm_bp, type(norm_bp)))
        if norm_bp == '' or norm_bp is None or norm_bp == 'None':
            norm_bp = 'johnson,v'
        self._log("info", "Normalization Bandpass is {}".format(norm_bp))
        rates = np.array(())
        indices = np.array(())
        notes = np.array((),dtype='object')
        total = len(models)
        for i, (z,model,age,profile,radius,ratio,pa,mag) in enumerate(zip(zs,models,ages,profiles,radii,ratios,pas,vmags)):
#             self._log("info", "{} of {}: {} {} {} {} {} {} {} {}".format(i, total, z, model, age, profile, radius, ratio, pa, mag))
            fname = "bc95_{}_{}.fits".format(model, stringify(age))
            try:
                sp = syn.SourceSpectrum.from_file(os.path.join(os.environ['PYSYN_CDBS'],"grid","bc95","templates",fname))
                if distance_type == "redshift":
                    sp = syn.SourceSpectrum(sp.model, z=z)
                sp = self.normalize(sp, mag, norm_bp)
                obs = syn.Observation(sp, self.bandpass, force='taper', 
                                      binset=sp.waveset)
                rate = obs.countrate(area=self.AREA).value
            except pSynError as e:
                msg = 'Source {} of {}: Pysynphot Error {} encountered'
                self._log('warning', msg.format(i, total, e))
                rate = 0.
            rates = np.append(rates, rate)
            indices = np.append(indices, proflist[profile])
            note = "BC95_{}_{}_{}".format(model, stringify(age), mag)
            notes = np.append(notes, note)
        t = Table()
        t['ra'] = Column(data=ras, dtype=np.float)
        t['dec'] = Column(data=decs)
        t['flux'] = Column(data=rates)
        t['type'] = Column(data=np.full_like(ras, 'sersic', dtype='S7'))
        t['n'] = Column(data=indices)
        t['re'] = Column(data=radii)
        t['phi'] = Column(data=pas)
        t['ratio'] = Column(data=ratios)
        t['id'] = Column(data=ids)
        t['notes'] = Column(data=notes, dtype='S25')
        
        return t, cached

    def readMixedTable(self, table, bp, cached=-1):
        """
        Converts a mixed internal list of sources into the internal source table standard
        """
        if table is None:
            return None
        ras = table['ra']
        decs = table['dec']
        types = table['type']
        indices = table['n']
        radii = table['re']
        pas = table['phi']
        ratios = table['ratio']
        ids = table['id']
        notes = table['notes']

        rates = table['flux']
        units = table['units']
        idxp = np.where(units == 'p')
        rates[idxp] *= convertToCounts('p')
        idxe = np.where(units == 'e')
        rates[idxe] *= convertToCounts('e')
        idxj = np.where(units == 'j')
        rates[idxj] *= convertToCounts('j')
        t = Table()
        t['ra'] = Column(data=ras)
        t['dec'] = Column(data=decs)
        t['flux'] = Column(data=rates)
        t['type'] = Column(data=types)
        t['n'] = Column(data=indices)
        t['re'] = Column(data=radii)
        t['phi'] = Column(data=pas)
        t['ratio'] = Column(data=ratios)
        t['id'] = Column(data=ids)
        t['notes'] = Column(data=notes)
        
        return t, cached
    
    def readMultiTable(self, table, bp, cached=-1):
        """
        Converts an internal multifilter list of sources into the internal source table standard
        """
        if table is None:
            return None
        ras = table['ra']
        decs = table['dec']
        types = table['type']
        indices = table['n']
        radii = table['re']/self.SCALE[0] #at some point, may want to figure out multiple scales.
        pas = table['phi']
        ratios = table['ratio']
        ids = table['id']
        notes = table['notes']
        rates = table[self.filter]
        t = Table()
        t['ra'] = Column(data=ras)
        t['dec'] = Column(data=decs)
        t['flux'] = Column(data=rates)
        t['type'] = Column(data=types)
        t['n'] = Column(data=indices)
        t['re'] = Column(data=radii)
        t['phi'] = Column(data=pas)
        t['ratio'] = Column(data=ratios)
        t['id'] = Column(data=ids)
        t['notes'] = Column(data=notes)
        
        return t, cached

    def readGenericTable(self, table, bp, cached=-1):
        """
        Converts a generic list of point sources into the internal source table standard
        """
        if table is None:
            return None
        ras = table['ra']
        decs = table['dec']
        rates = table[self.filter.lower()]
        if 'id' in table:
            ids = table['id']
        else:
            ids = np.arange(len(ras),dtype=int)
        t = Table()
        t['ra'] = Column(data=ras)
        t['dec'] = Column(data=decs)
        t['flux'] = Column(data=rates)
        t['type'] = Column(data=np.full_like(ras,"point",dtype="S6"))
        t['n'] = Column(data=np.full_like(ras,"N/A",dtype="S3"))
        t['re'] = Column(data=np.full_like(ras,"N/A",dtype="S3"))
        t['phi'] = Column(data=np.full_like(ras,"N/A",dtype="S3"))
        t['ratio'] = Column(data=np.full_like(ras,"N/A",dtype="S3"))
        t['id'] = Column(data=ids)
        t['notes'] = Column(data=np.full_like(ras, "N/A", dtype="S3"))
        
        return t, cached

    def generateReadnoise(self):
        """Base function for adding read noise"""
        pass

    @classmethod
    def handleDithers(cls,form):
        """Base function for handling dither patterns"""
        pass

    @classmethod
    def doSubpixel(cls,dithers,subpixels):
        """For each (x,y) in dithers, dither around that point for each point in subpixels. Return the full set"""
        my_dithers = []
        for (x,y) in dithers:
            for (i,j) in subpixels:
                my_dithers.append((x+i,y+j))
        return my_dithers
    
    def addError(self, *args, **kwargs):
        """Base function for adding in residual error"""
        self._log("info","Adding residual error")
        cores = SelectParameter('cores', kwargs)
        convolve = SelectParameter('convolve', kwargs)
        poisson = SelectParameter('residual_poisson', kwargs)
        readnoise = SelectParameter('residual_readnoise', kwargs)
        flat = SelectParameter('residual_flat', kwargs)
        dark = SelectParameter('residual_dark', kwargs)
        cosmic = SelectParameter('residual_cosmic', kwargs)
        parallel = SelectParameter('parallel_enable', kwargs)
        snapshots = kwargs.get("snapshots", {})

        base_state = self.getState()
        if flat:
            flat = AstroImage.initDataFromFits(self.flatfile,ext='COMPRESSED_IMAGE', psf=False, logger=self.logger)
        if dark:
            dark = AstroImage.initDataFromFits(self.darkfile,ext='COMPRESSED_IMAGE', psf=False, logger=self.logger)
            dark *= self.exptime
        if readnoise:
            rn = self.generateReadnoise()
        for detector in self.detectors:
            if 'initial' in snapshots:
                detector.toFits(self.imgbase+"_{}_{}_snapshot_initial.fits".format(self.obs_count, detector.name))
            self.updateState(base_state + "<br /><span class='indented'>Detector {}: Adding Background</span>".format(detector.name))
            self._log("info","Adding error to detector %s" % (detector.name))
            self._log("info","Adding background")
            self._log("info","Background is {} counts/s/pixel".format(self.pixel_background))
            detector.addBackground(self.pixel_background)
            if 'background' in snapshots or 'all' in snapshots:
                detector.toFits(self.imgbase+"_{}_{}_snapshot_background.fits".format(self.obs_count, detector.name))
            self._log("info","Inserting correct exposure time")
            self.updateState(base_state + "<br /><span class='indented'>Detector {}: Applying Exposure Time</span>".format(detector.name))
            detector.setExptime(self.exptime)
            if 'exptime' in snapshots or 'all' in snapshots:
                detector.toFits(self.imgbase+"_{}_{}_snapshot_exptime.fits".format(self.obs_count, detector.name))
            self._log("info","Convolving with PSF")
            convolve_state = base_state + "<br /><span class='indented'>Detector {}: Convolving PSF</span>".format(detector.name)
            self.updateState(convolve_state)
            detector.convolve_psf(max_size=self.convolve_size-1, parallel=parallel, cores=cores)
            if 'convolve' in snapshots or 'all' in snapshots:
                detector.toFits(self.imgbase+"_{}_{}_snapshot_convolve.fits".format(self.obs_count, detector.name))
            if self.oversample != 1:
                self._log("info","Binning oversampled image")
                self.updateState(base_state + "<br /><span class='indented'>Detector {}: Binning oversampled image</span>".format(detector.name))
                detector.bin(self.oversample)
                if 'bin' in snapshots or 'all' in snapshots:
                    detector.toFits(self.imgbase+"_{}_{}_snapshot_bin.fits".format(self.obs_count, detector.name))
            if poisson: 
                self._log("info","Adding poisson noise")
                self.updateState(base_state + "<br /><span class='indented'>Detector {}: Adding Poisson Noise</span>".format(detector.name))
                detector.introducePoissonNoise()
                if 'poisson' in snapshots or 'all' in snapshots:
                    detector.toFits(self.imgbase+"_{}_{}_snapshot_poisson.fits".format(self.obs_count, detector.name))
            if readnoise:
                self._log("info","Adding readnoise")
                self.updateState(base_state + "<br /><span class='indented'>Detector {}: Adding Readnoise</span>".format(detector.name))
                detector.introduceReadnoise(rn)
                if 'readnoise' in snapshots or 'all' in snapshots:
                    detector.toFits(self.imgbase+"_{}_{}_snapshot_readnoise.fits".format(self.obs_count, detector.name))
            if flat:
                self._log("info","Adding flatfield residual")
                self.updateState(base_state + "<br /><span class='indented'>Detector {}: Adding Flatfield Residual</span>".format(detector.name))
                detector.introduceFlatfieldResidual(flat)
                if 'flat' in snapshots or 'all' in snapshots:
                    detector.toFits(self.imgbase+"_{}_{}_snapshot_flat.fits".format(self.obs_count, detector.name))
            if dark:
                self._log("info","Adding dark residual")
                self.updateState(base_state + "<br /><span class='indented'>Detector {}: Adding Dark Residual</span>".format(detector.name))
                detector.introduceDarkResidual(dark)
                if 'dark' in snapshots or 'all' in snapshots:
                    detector.toFits(self.imgbase+"_{}_{}_snapshot_dark.fits".format(self.obs_count, detector.name))
            if cosmic:
                self._log("info","Adding cosmic ray residual")
                self.updateState(base_state + "<br /><span class='indented'>Detector {}: Adding Cosmic Ray Residual</span>".format(detector.name))
                detector.introduceCosmicRayResidual(self.PIXEL_SIZE)
                if 'cr' in snapshots or 'all' in snapshots:
                    detector.toFits(self.imgbase+"_{}_{}_snapshot_cr.fits".format(self.obs_count, detector.name))
            self.updateState(base_state)
        self._log("info","Finished adding error")

    def normalize(self, source_spectrum_or_wave_flux, norm_flux, bandpass):
#         print("source: {}".format(source_spectrum_or_wave_flux))
#         print("flux: {}".format(norm_flux))
#         print("bandpass: {}".format(bandpass))
        from pandeia.engine.normalization import NormalizationFactory
        norm_type = self.get_type(bandpass)
#         print("norm_type: {}".format(norm_type))
        
        norm = NormalizationFactory(type=norm_type, bandpass=bandpass, 
                                    norm_fluxunit='abmag', norm_flux=norm_flux)
        if isinstance(source_spectrum_or_wave_flux, tuple):
            wave, flux = source_spectrum_or_wave_flux
        else:
            wave = source_spectrum_or_wave_flux.waveset
            flux = source_spectrum_or_wave_flux(wave)
#         print("wave, flux = {}, {}".format(wave, flux))
        norm_wave, norm_flux = norm.normalize(wave, flux)
        sp = syn.SourceSpectrum(syn.Empirical1D, points=norm_wave, lookup_table=norm_flux)
        return sp
    
    def get_type(self, bandpass_str):
        if 'miri' in bandpass_str or 'nircam' in bandpass_str:
            return 'jwst'
        #**WFIRST_REMNANT**
        elif 'wfi' in bandpass_str or 'wfirst' in bandpass_str or 'roman' in bandpass_str:
            return 'roman'
        elif 'wfc3' in bandpass_str:
            return 'hst'
        return 'photsys'

    @property
    def bandpass(self):
        if hasattr(self, "_bp"):
            return self._bp
        i = self.pandeia_instrument
        det_params = i.get_detector_pars()
        # 'rn_fudge': multiplied in to match IDT results.
        # 'var_fudge': chromatic fudge factor. quantum yield squared.
        # 'fullwell': 
        # 'ff_electrons':
        # 'pix_size':
        # 
        wr = i.get_wave_range()
        wave = np.linspace(wr['wmin'], wr['wmax'], num=500)
        pce = i.get_total_eff(wave)
        
        if pce[0] != 0.:
            wave = np.insert(wave, 0, wave[0]-(wave[1]-wave[0]))
            pce = np.insert(pce, 0, 0.)
        if pce[-1] != 0.:
            wave = np.append(wave, wave[-1]+(wave[-1]-wave[-2]))
            pce = np.append(pce, 0.)
        
        self._bp = syn.SpectralElement(syn.Empirical1D, points=wave*u.micron, 
                                       lookup_table=pce)
        return self._bp
    
    @property
    def pandeia_instrument(self):
        if hasattr(self, "_instrument"):
            return self._instrument
        from pandeia.engine.calc_utils import build_default_calc
        from pandeia.engine.instrument_factory import InstrumentFactory
    
        translate_instrument = {
                                    #**WFIRST_REMNANT**
                                    'wfi': 'wfirstimager',
#                                     'wfi': 'romanimager',
                                    'nircamlong': 'nircam',
                                    'nircamshort': 'nircam',
                                    'miri': 'miri'
                                }
        instrument = self.INSTRUMENT.lower()
        if instrument in translate_instrument:
            instrument = translate_instrument[instrument]
        
        translate_telescope = {
                                'roman': 'wfirst'
                              }
        telescope = self.TELESCOPE.lower()
        if telescope in translate_telescope:
            telescope = translate_telescope[telescope]

        calc = build_default_calc(telescope, instrument, self.MODE)
        conf = calc['configuration']
        conf['instrument']['filter'] = self.filter.lower()
        
        msg = "Creating Instrument with Configuration {}"
        self.logger.info(msg.format(conf['instrument']))
        
        self._instrument = InstrumentFactory(config=conf)
        return self._instrument        
    
    @property
    def zeropoint(self):
        sp = syn.SourceSpectrum.from_vega()
        bp = self.bandpass
        obs = syn.Observation(sp, bp, binset=sp.waveset)
        zeropoint = obs.effstim(flux_unit=u.ABmag).value
        return zeropoint
    
    @property
    def photflam(self):
        return self.photflam_unit.value
    
    @property
    def photflam_unit(self):
        sp = syn.SourceSpectrum(syn.ConstFlux1D, amplitude=(0.*u.STmag))
        bp = self.bandpass
        obs = syn.Observation(sp, bp, binset=sp.waveset)
        pf = (obs.effstim(flux_unit='flam') / obs.countrate(area=self.AREA))
        return pf
    
    @property
    def pixel_background(self):
        return self.pixel_background_unit.value
    
    @property
    def pixel_background_unit(self):
        if isinstance(self.background_value, (int, float)):
<<<<<<< HEAD
            msg = "Returning background {}."
            self._log("info", msg.format(self.background_value))
            return self.background_value*u.photon/u.second
        elif self.background_value in ['none', 'low', 'avg', 'high']:
            if self.background_value in self.BACKGROUND:
                bkg = self.BACKGROUND[self.background_value][self.filter]
            else:
                msg = "Background {} not found for {}. Using 0.0 for None"
                self._log("warning", msg.format(self.background_value,
                                                self.DETECTOR))
                bkg = 0.
            msg = "Returning background {} for '{}'"
            self._log("info", msg.format(bkg, self.background_value))
            return bkg*u.photon/u.second
        elif self.background_value == 'custom':
            msg = "Returning background {} for 'custom'"
            self._log("info", msg.format(self.custom_background))
            return self.custom_background
        elif "jbt" in self.background_value:
            if ":" in self.background_value:
                bg_type = self.background_value.split(":")[-1]
            else:
                bg_type = "mean"
=======
            return self.background_value*u.ct/u.s
        elif self.background_value == 'none':
            self._log("info", "Returning background 0.0 for 'none'")
            return 0.*u.ct/u.s
        elif self.background_value == 'custom':
            self._log("info", "Returning background {} for 'custom'".format(self.custom_background))
            return self.custom_background*u.ct/u.s
>>>>>>> b36ff70e

            bg = None
            if internet() and self.background_location == '$WEB':
                from jwst_backgrounds import jbt
                try:
                    bg = jbt.background(self.ra, self.dec, 
                                        self.PHOTPLAM[self.filter])
                except Exception as e:
                    msg = "Accessing JBT background produced error {}"
                    self._log("error", msg.format(e))
                    self._log("warning", "Unable to connect to the JBT server")
        
<<<<<<< HEAD
            if os.path.exists(self.background_location):
                self._log("info", "Using local JBT background cache.")
                from ..utilities import CachedJbtBackground
                try:
                    bg = CachedJbtBackground(self.ra, self.dec, 
                                             self.PHOTPLAM[self.filter])
                except Exception as e:
                    msg = "Retrieving local cache produced error {}"
                    self._log("error", msg.format(e))
                    self._log("info", "More complete error: {}".format(repr(e)))
                    msg = "Unable to retrieve local cache. Returning "
                    msg += "background 0.0 for '{}'"
                    self._log("warning", msg.format(self.background_value))
                    return 0.*u.photon/u.second
=======
        if bg is None:
            self._log("info", "Using local cache of JBT background data")
            from ..utilities import CachedJbtBackground
            try:
                bg = CachedJbtBackground(self.ra, self.dec, self.PHOTPLAM[self.filter])
            except Exception as e:
                self._log("error", "Retrieving local cache produced error {}".format(e))
                self._log("info", "More complete error: {}".format(repr(e)))
                message = "Unable to retrieve local cache. Returning background 0.0 for '{}'"
                self._log("warning", message.format(self.background_value))
                return 0.*u.ct/u.s
>>>>>>> b36ff70e

            if bg is None:
                msg = "Unable to retrieve JBT background data."
                self._log("error", msg)
                msg = "Falling back to zero background."
                self._log("warning", msg)
                return 0.*u.photon/u.second
            
            wave_array = bg.bkg_data['wave_array']
            combined_bg_array = bg.bkg_data['total_bg']
    
            if bg_type in ['avg', 'mean']:
                flux_array = np.mean(combined_bg_array, axis=0)
            elif bg_type in ['med', 'median']:
                flux_array = np.median(combined_bg_array, axis=0)
            elif bg_type == 'max':
                flux_array = np.max(combined_bg_array, axis=0)
            elif bg_type == 'min':
                flux_array = np.min(combined_bg_array, axis=0)
            else:
                flux_array = combined_bg_array[0]
    
<<<<<<< HEAD
            # Background Flux is MJy/sr^2
            flux_data_array = 1e6 * flux_array * u.Jy / (u.sr * u.sr)
            flux_data_array = flux_data_array.to(u.Jy/(1.e6*u.arcsec*u.arcsec))
            
            # convert from arcsec^-2 to pixel^-2
            flux_data_array = flux_data_array * self.SCALE[0] * self.SCALE[1]
=======
        # Convert background flux from MJy/sr to mJy/pixel.
        #   Conversion: * 1e6 for MJy -> Jy
        #   Conversion: * 2.3504e-11 for sr^-2 -> arcsec^-2
        #   Conversion: * self.SCALE[0] * self.SCALE[1] for arcsec^-2 -> pixel^-2
        flux_array_pixels = 1e6 * flux_array * 2.3504e-11 * self.SCALE[0] * self.SCALE[1] * u.Jy
>>>>>>> b36ff70e
    
            sp = syn.SourceSpectrum(syn.Empirical1D, points=wave_array*u.micron, 
                                    lookup_table=flux_array_pixels)
            obs = syn.Observation(sp, self.bandpass, binset=sp.waveset, 
                                  force='taper')
            bg = obs.countrate(area=self.AREA)
            
            msg = "Returning background {} for '{}'"
            self._log("info", msg.format(bg, self.background_value))
            return bg
        
        msg = "Unknown Background {}. Returning 0."
        self._log("warning", msg.format(self.background_value))
        return 0.*u.photon/u.second


    def _log(self,mtype,message):
        """
        Checks if a logger exists. Else prints.
        """
        if hasattr(self,'logger'):
            getattr(self.logger,mtype)(message)
        else:
            sys.stderr.write("%s: %s\n" % (mtype,message))
    
    def updateState(self, state):
        if self.set_celery is not None:
            self.set_celery(state)
    
    def getState(self):
        if self.get_celery is not None:
            return self.get_celery()
        return ""
<|MERGE_RESOLUTION|>--- conflicted
+++ resolved
@@ -969,39 +969,29 @@
     @property
     def pixel_background_unit(self):
         if isinstance(self.background_value, (int, float)):
-<<<<<<< HEAD
             msg = "Returning background {}."
             self._log("info", msg.format(self.background_value))
-            return self.background_value*u.photon/u.second
+            return self.background_value*u.ct/u.s
         elif self.background_value in ['none', 'low', 'avg', 'high']:
             if self.background_value in self.BACKGROUND:
-                bkg = self.BACKGROUND[self.background_value][self.filter]
+                bkg = self.BACKGROUND[self.background_value][self.filter]*u.ct/u.s
             else:
                 msg = "Background {} not found for {}. Using 0.0 for None"
                 self._log("warning", msg.format(self.background_value,
                                                 self.DETECTOR))
-                bkg = 0.
+                bkg = 0.*u.ct/u.s
             msg = "Returning background {} for '{}'"
             self._log("info", msg.format(bkg, self.background_value))
-            return bkg*u.photon/u.second
+            return bkg*u.ct/u.s
         elif self.background_value == 'custom':
             msg = "Returning background {} for 'custom'"
             self._log("info", msg.format(self.custom_background))
-            return self.custom_background
+            return self.custom_background*u.ct/u.s
         elif "jbt" in self.background_value:
             if ":" in self.background_value:
                 bg_type = self.background_value.split(":")[-1]
             else:
                 bg_type = "mean"
-=======
-            return self.background_value*u.ct/u.s
-        elif self.background_value == 'none':
-            self._log("info", "Returning background 0.0 for 'none'")
-            return 0.*u.ct/u.s
-        elif self.background_value == 'custom':
-            self._log("info", "Returning background {} for 'custom'".format(self.custom_background))
-            return self.custom_background*u.ct/u.s
->>>>>>> b36ff70e
 
             bg = None
             if internet() and self.background_location == '$WEB':
@@ -1014,7 +1004,6 @@
                     self._log("error", msg.format(e))
                     self._log("warning", "Unable to connect to the JBT server")
         
-<<<<<<< HEAD
             if os.path.exists(self.background_location):
                 self._log("info", "Using local JBT background cache.")
                 from ..utilities import CachedJbtBackground
@@ -1028,20 +1017,7 @@
                     msg = "Unable to retrieve local cache. Returning "
                     msg += "background 0.0 for '{}'"
                     self._log("warning", msg.format(self.background_value))
-                    return 0.*u.photon/u.second
-=======
-        if bg is None:
-            self._log("info", "Using local cache of JBT background data")
-            from ..utilities import CachedJbtBackground
-            try:
-                bg = CachedJbtBackground(self.ra, self.dec, self.PHOTPLAM[self.filter])
-            except Exception as e:
-                self._log("error", "Retrieving local cache produced error {}".format(e))
-                self._log("info", "More complete error: {}".format(repr(e)))
-                message = "Unable to retrieve local cache. Returning background 0.0 for '{}'"
-                self._log("warning", message.format(self.background_value))
-                return 0.*u.ct/u.s
->>>>>>> b36ff70e
+                    return 0.*u.ct/u.s
 
             if bg is None:
                 msg = "Unable to retrieve JBT background data."
@@ -1064,20 +1040,12 @@
             else:
                 flux_array = combined_bg_array[0]
     
-<<<<<<< HEAD
             # Background Flux is MJy/sr^2
             flux_data_array = 1e6 * flux_array * u.Jy / (u.sr * u.sr)
             flux_data_array = flux_data_array.to(u.Jy/(1.e6*u.arcsec*u.arcsec))
             
             # convert from arcsec^-2 to pixel^-2
             flux_data_array = flux_data_array * self.SCALE[0] * self.SCALE[1]
-=======
-        # Convert background flux from MJy/sr to mJy/pixel.
-        #   Conversion: * 1e6 for MJy -> Jy
-        #   Conversion: * 2.3504e-11 for sr^-2 -> arcsec^-2
-        #   Conversion: * self.SCALE[0] * self.SCALE[1] for arcsec^-2 -> pixel^-2
-        flux_array_pixels = 1e6 * flux_array * 2.3504e-11 * self.SCALE[0] * self.SCALE[1] * u.Jy
->>>>>>> b36ff70e
     
             sp = syn.SourceSpectrum(syn.Empirical1D, points=wave_array*u.micron, 
                                     lookup_table=flux_array_pixels)
