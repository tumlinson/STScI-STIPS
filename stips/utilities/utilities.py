"""
General CGI form functions.

:Author: Pey Lian Lim

:Organization: Space Telescope Science Institute

"""
<<<<<<< HEAD
from __future__ import division
=======
from __future__ import absolute_import,division
>>>>>>> 994523b9

# External modules
import importlib, inspect, os, shutil, sys, uuid
import numpy as np
import astropy.io.fits as pyfits
import multiprocessing.dummy as multiprocessing
from numpy.fft import fft2, ifft2
from astropy.io import ascii
from astropy.table import Table


#-----------
class classproperty(object):
    def __init__(self, f):
        self.f = classmethod(f)
    def __get__(self, *a):
        return self.f.__get__(*a)()
#-----------
class __grid__(object):
    @classproperty
    def __pandeia__version__(self):
        with open(GetStipsData(os.path.join("grid", "VERSION.txt")), "r") as inf:
            line = inf.readline()
            items = line.strip().split()
            return items[1]
    
    @classproperty
    def __stips__version__(self):
        with open(GetStipsData(os.path.join("grid", "VERSION.txt")), "r") as inf:
            line = inf.readline()
            line = inf.readline()
            items = line.strip().split()
            return items[1]

#-----------
class ImageData(object):
    def __init__(self, fname, shape, mode='r+'):
        self.fp = np.memmap(fname, dtype='float32', mode=mode, shape=shape)
    
    def __enter__(self):
        return self.fp
    
    def __exit__(self, exc_type, exc_value, traceback):
        del self.fp

#-----------
def GetStipsData(to_retrieve):
    """
    Retrieve a file from the stips_data directory. Will also print out a warning if the directory
    can't be found.
    """
    local_data_dir = os.path.abspath(os.path.join(os.path.dirname(os.path.realpath(__file__)), "..", "data"))
    if "stips_data" not in os.environ:
        sys.stderr.write("WARNING: stips_data environment variable not found. Falling back on local STIPS data.\n")
        sys.stderr.write("WARNING: STIPS local data may be older than data available via the stips_data environment variable.\n")
    stips_data_base = os.environ.get("stips_data", local_data_dir)
    if not os.path.exists(stips_data_base):
        sys.stderr.write("ERROR: stips_data directory at {} not found. STIPS requires the stips_data directory to function correctly.\n".format(stips_data_base))
        sys.stderr.write("ERROR: Please make sure that the stips_data environment variable exists and points to the location of stips_data.\n")
    retrieval_file = os.path.join(stips_data_base, to_retrieve)
    if not os.path.exists(retrieval_file):
        sys.stderr.write("ERROR: STIPS data file {} not found. STIPS requires the stips_data directory to function correctly.\n".format(retrieval_file))
        sys.stderr.write("ERROR: Please make sure that the stips_data environment variable exists and points to the location of stips_data.\n")
        sys.stderr.write("ERROR: Please try downloading the stips_data directory again.\n")
    return retrieval_file

#-----------
def OffsetPosition(in_ra,in_dec,delta_ra,delta_dec):
    """
    Offset a position given in decimal degrees.

    Parameters
    ----------
    in_ra: float
        Initial RA (decimal degrees).

    in_dec: float
        Initial DEC (demical degrees).

    delta_ra: float
        Offset in RA (decimal degrees).
    
    delta_dec: float
        Offset in DEC (decimal degrees).

    Returns
    -------
    ra: float
        Offset RA.
    
    dec: float
        Offset DEC.
    """
    ra = in_ra
    dec = in_dec + delta_dec
    if dec > 90.:
        dec = 180 - dec
        ra = 180 + ra
    if dec < -90.:
        dec = -180 - dec
        ra = 180 + ra
    ra = ra + delta_ra
    if ra > 360.:
        ra = ra - 360.
    if ra < 0.:
        ra = ra + 360.
    return ra,dec

#-----------
def InstrumentList(excludes=[]):
    """
    Looks through the available instrument files, and imports all instruments that do not match
    one of the names in 'excludes', or whose telescope does not match one of the names in 'excludes'
    
    Parameters
    ----------
    
    excludes: list of strings
        Class and Telescope names to exclude when building the array.

    Returns
    -------
    instruments: dictionary
        dictionary of instrument classes (by instrument name)
    """
    instruments = {}
    from ..instruments import __all__ as all_instruments
    for f in all_instruments:
        if f == "__init__":
            continue
        module = importlib.import_module(".instruments."+f, "stips")
        for name, obj in inspect.getmembers(module):
            if inspect.isclass(obj) and hasattr(obj, "TELESCOPE") and hasattr(obj, "INSTRUMENT") and hasattr(obj, "DETECTOR"):
                telescope = getattr(obj, "TELESCOPE").lower()
                instrument = getattr(obj, "INSTRUMENT").lower()
                detector = getattr(obj, "DETECTOR").lower()
                add = True
                for exclude in excludes:
                    excl = exclude.lower()
                    if excl == telescope or excl == instrument or excl == detector or excl == name.lower():
                        add = False
                if add:
                    instruments[name] = obj
    return instruments

def read_metadata(filename, n_lines=100000, format='ascii.ipac'):
    lines = []
    for i, line in enumerate(open(filename, 'r')):
        lines.append(line.rstrip(os.linesep))
        if i == n_lines:
            break
    t = Table.read(lines, format=format)
    return t

def read_table(filename, n_chunk=100000, format="ipac"):
    """
    Chunk reader to (hopefully) not take up so much memory when reading very large tables.
    """
    names = None
    lines = []
    for i, line in enumerate(open(filename, 'r')):
        lines.append(line.rstrip(os.linesep))
        if i % n_chunk == n_chunk - 1:
            if i < n_chunk:  # first
                chunk = ascii.read(lines, format=format, guess=False)
                names = chunk.colnames
                yield chunk
            else:
                chunk = ascii.read(lines, format='no_header', names=names, guess=False)
                yield chunk
            lines = []
    if lines:
        if names is not None:
            yield ascii.read(lines, format='no_header', names=names, guess=False)
        else:
            yield ascii.read(lines, format=format, guess=False)

<<<<<<< HEAD

class Percenter(object):
    def __init__(self, total):
        self.total = total
        self.current = 0
    @property
    def percent(self):
        return "{:.2f}%".format(100.*self.current/self.total)
    def incr(self):
        self.current += 1



def computation(arr, Hf, pos, Nfft, y, ys, adjust, lock, path):
    start_y, end_y, start_x, end_x, thisend_y, thisend_x = pos
    conv = adjust(ifft2(Hf * fft2(arr, Nfft)))        
    lock.acquire()
    with ImageData(y, ys) as dat:
        dat[start_y:thisend_y, start_x:thisend_x] += (conv[:(thisend_y-start_y), :(thisend_x-start_x)])
    lock.release()
    return "[{}, {}]".format(start_y, start_x)


def overlapaddparallel(Amat, Hmat, L=None, Nfft=None, y=None, verbose=False, logger=None, state_setter=None, base_state="", path=None):
    """
    Fast two-dimensional linear convolution via the overlap-add method.
    The overlap-add method is well-suited to convolving a very large array,
    `Amat`, with a much smaller filter array, `Hmat` by breaking the large
    convolution into many smaller `L`-sized sub-convolutions, and evaluating
    these using the FFT. The computational savings over the straightforward
    two-dimensional convolution via, say, scipy.signal.convolve2d, can be
    substantial for large Amat and/or Hmat.
    Parameters
    ----------
    Amat, Hmat : array_like
        Two-dimensional input arrays to be convolved. For computational
        purposes, Amat should be larger.
    L : sequence of two ints, optional
        Length of sub-convolution to use. This should ideally be as large as
        possible to obtain maximum speedup: that is, if you have the memory to
        compute the linear convolution using FFT2, i.e., replacing spatial
        convolution with frequency-domain multiplication, then let `L =
        np.array(Amat.shape) + np.array(Hmat.shape) - 1`. Usually, though, you
        are considering overlap-add because you can't afford a batch transform
        on your arrays, so make `L` as big as you can.
    Nfft : sequence of two ints, optional
        Size of the two-dimensional FFT to use for each `L`-sized
        sub-convolution. If omitted, defaults to the next power-of-two, that
        is, the next power-of-two on or after `L + np.array(Hmat.shape) - 1`.
        If you choose this default, try to avoid `L` such that this minimum, `L
        + np.array(Hmat.shape) - 1`, is just a bit greater than a power-of-two,
        since you'll be paying for a 4x larger FFT than you need.
    y : array_like, optional
        Storage for the output. Useful if using a memory-mapped file, e.g.
    verbose : boolean, optional
        If True, prints a message for each `L`-sized subconvolution.
    Returns
    -------
    y : same as passed in, or ndarray if no `y` passed in
        The `np.array(Amat.shape) + np.array(Hmat.shape) - 1`-sized
        two-dimensional array containing the linear convolution. Should be
        within machine precision of, e.g., `scipy.signal.convolve2d(Amat,
        Hmat, 'full')`.
    Raises
    ------
    ValueError if `L` and `Nfft` aren't two-element, and too small: both
    elements of `L` must be greater than zero, and `Nfft`'s must be greater
    than `L + np.array(Hmat.shape) - 1`. Also if `Amat` or `Hmat` aren't
    two-dimensional arrays, or if `y` doesn't have the correct size to store
    the output of the linear convolution.
    References
    ----------
    Wikipedia is only semi-unhelpful on this topic: see "Overlap-add method".
    """
    
    M = np.array(Hmat.shape)
    Na = np.array(Amat.shape)
    
    ys = (Amat.shape[0]+Hmat.shape[0]-1, Amat.shape[1]+Hmat.shape[1]-1)
    
    if path is None:
        path = os.getcwd()
    
    if L is None:
        L = M * 100
    else:
        L = np.array(L)

    if Nfft is None:
        Nfft = 2 ** np.ceil(np.log2(L + M - 1)).astype(int)
    else:
        Nfft = np.array(Nfft, dtype=int)

    if not (np.all(L > 0) and L.size == 2):
        raise ValueError('L must have two positive elements')
    if not (np.all(Nfft >= L + M - 1) and Nfft.size == 2):
        raise ValueError('Nfft must have two elements >= L + M - 1 where M = Hmat.shape')
    if not (Amat.ndim <= 2 and Hmat.ndim <= 2):
        raise ValueError('Amat and Hmat must be 2D arrays')

    Hf = fft2(Hmat, Nfft)
    
    pool = multiprocessing.Pool()
    m = multiprocessing.Manager()
    lock = m.Lock()
    print_lock = m.Lock()
    results = []
    logger.info("Starting job server with {} workers".format(pool._processes))
        
    (XDIM, YDIM) = (1, 0)
    adjust = lambda x: x                           # no adjuster
    if np.isrealobj(Amat) and np.isrealobj(Hmat):  # unless inputs are real
        adjust = np.real                           # then ensure real
    start = [0, 0]
    endd = [0, 0]

    total_boxes = (Na[XDIM] // L[XDIM] + 1) * (Na[YDIM] // L[YDIM] + 1)
    percent_done = Percenter(total_boxes)
    def closing_log(pos):
        print_lock.acquire()
        if verbose and logger is not None:
            logger.info("Finishing box {}".format(pos))
        if verbose and state_setter is not None:
            percent_done.incr()
            state_setter(base_state + " {} done".format(percent_done.percent))
        print_lock.release()

    while start[XDIM] <= Na[XDIM]:
        endd[XDIM] = min(start[XDIM] + L[XDIM], Na[XDIM])
        start[YDIM] = 0
        while start[YDIM] <= Na[YDIM]:
            if verbose and logger is not None:
                logger.info("Starting box {}".format(start))
            endd[YDIM] = min(start[YDIM] + L[YDIM], Na[YDIM])
            thisend = np.minimum(Na + M - 1, start + Nfft)
            pos = (start[YDIM], endd[YDIM], start[XDIM], endd[XDIM], thisend[YDIM], thisend[XDIM])
            sub_arr = np.empty_like(Amat[start[YDIM]:endd[YDIM], start[XDIM]:endd[XDIM]])
            sub_arr[:,:] = Amat[start[YDIM]:endd[YDIM], start[XDIM]:endd[XDIM]]
            res = pool.apply_async(computation, args=(sub_arr, Hf, pos, Nfft, y, ys, adjust, lock, path), callback=closing_log)
            results.append(res)
            start[YDIM] += L[YDIM]
        start[XDIM] += L[XDIM]
    pool.close()
    pool.join()
#     for result in results:
#         logger.info("Result: {}".format(result.get()))
#         logger.info("Success: {}".format(result.successful()))


def overlapadd2(Amat, Hmat, L=None, Nfft=None, y=None, verbose=False, logger=None, state_setter=None, base_state=""):
=======
def overlapadd2(Amat, Hmat, L=None, Nfft=None, y=None, verbose=False, logger=None, state_fn=None, state_str=""):
>>>>>>> 994523b9
    """
    Fast two-dimensional linear convolution via the overlap-add method.
    The overlap-add method is well-suited to convolving a very large array,
    `Amat`, with a much smaller filter array, `Hmat` by breaking the large
    convolution into many smaller `L`-sized sub-convolutions, and evaluating
    these using the FFT. The computational savings over the straightforward
    two-dimensional convolution via, say, scipy.signal.convolve2d, can be
    substantial for large Amat and/or Hmat.
    Parameters
    ----------
    Amat, Hmat : array_like
        Two-dimensional input arrays to be convolved. For computational
        purposes, Amat should be larger.
    L : sequence of two ints, optional
        Length of sub-convolution to use. This should ideally be as large as
        possible to obtain maximum speedup: that is, if you have the memory to
        compute the linear convolution using FFT2, i.e., replacing spatial
        convolution with frequency-domain multiplication, then let `L =
        np.array(Amat.shape) + np.array(Hmat.shape) - 1`. Usually, though, you
        are considering overlap-add because you can't afford a batch transform
        on your arrays, so make `L` as big as you can.
    Nfft : sequence of two ints, optional
        Size of the two-dimensional FFT to use for each `L`-sized
        sub-convolution. If omitted, defaults to the next power-of-two, that
        is, the next power-of-two on or after `L + np.array(Hmat.shape) - 1`.
        If you choose this default, try to avoid `L` such that this minimum, `L
        + np.array(Hmat.shape) - 1`, is just a bit greater than a power-of-two,
        since you'll be paying for a 4x larger FFT than you need.
    y : array_like, optional
        Storage for the output. Useful if using a memory-mapped file, e.g.
    verbose : boolean, optional
        If True, prints a message for each `L`-sized subconvolution.
    Returns
    -------
    y : same as passed in, or ndarray if no `y` passed in
        The `np.array(Amat.shape) + np.array(Hmat.shape) - 1`-sized
        two-dimensional array containing the linear convolution. Should be
        within machine precision of, e.g., `scipy.signal.convolve2d(Amat,
        Hmat, 'full')`.
    Raises
    ------
    ValueError if `L` and `Nfft` aren't two-element, and too small: both
    elements of `L` must be greater than zero, and `Nfft`'s must be greater
    than `L + np.array(Hmat.shape) - 1`. Also if `Amat` or `Hmat` aren't
    two-dimensional arrays, or if `y` doesn't have the correct size to store
    the output of the linear convolution.
    References
    ----------
    Wikipedia is only semi-unhelpful on this topic: see "Overlap-add method".
    """
    M = np.array(Hmat.shape)
    Na = np.array(Amat.shape)

    if y is None:
        y = np.zeros(M + Na - 1, dtype=Amat.dtype)
    elif y.shape != tuple(M + Na - 1):
        raise ValueError('y given has incorrect dimensions', M + Na - 1)

    if L is None:
        L = M * 100
    else:
        L = np.array(L)

    if Nfft is None:
        Nfft = 2 ** np.ceil(np.log2(L + M - 1)).astype(int)
    else:
        Nfft = np.array(Nfft, dtype=int)

    if not (np.all(L > 0) and L.size == 2):
        raise ValueError('L must have two positive elements')
    if not (np.all(Nfft >= L + M - 1) and Nfft.size == 2):
        raise ValueError('Nfft must have two elements >= L + M - 1 where M = Hmat.shape')
    if not (Amat.ndim <= 2 and Hmat.ndim <= 2):
        raise ValueError('Amat and Hmat must be 2D arrays')

    Hf = fft2(Hmat, Nfft)

    (XDIM, YDIM) = (1, 0)
    adjust = lambda x: x                           # no adjuster
    if np.isrealobj(Amat) and np.isrealobj(Hmat):  # unless inputs are real
        adjust = np.real                           # then ensure real
    start = [0, 0]
    endd = [0, 0]
<<<<<<< HEAD
    total_boxes = (Na[XDIM] // L[XDIM] + 1) * (Na[YDIM] // L[YDIM] + 1)
    current_box = 0
=======
    n_boxes = (Na[XDIM]//L[XDIM]+1) * (Na[YDIM]/L[YDIM]+1)
    current_box = 1
>>>>>>> 994523b9
    while start[XDIM] <= Na[XDIM]:
        endd[XDIM] = min(start[XDIM] + L[XDIM], Na[XDIM])
        start[YDIM] = 0
        while start[YDIM] <= Na[YDIM]:
            if verbose and logger is not None:
                logger.info("Starting box {}".format(start))
<<<<<<< HEAD
            if verbose and state_setter is not None:
                state_setter(base_state + " {:.2f}% done".format((current_box/total_boxes)*100.))
=======
                if state_fn is not None:
                    frac_done = current_box/n_boxes*100.
                    state_fn(state_str+"<br /><span class='indented'>{:.1f}% done</span>".format(frac_done))
>>>>>>> 994523b9
            endd[YDIM] = min(start[YDIM] + L[YDIM], Na[YDIM])
            thisend = np.minimum(Na + M - 1, start + Nfft)
            yt = adjust(ifft2(Hf * fft2(Amat[start[YDIM] : endd[YDIM], start[XDIM] : endd[XDIM]], Nfft)))
            y[start[YDIM] : thisend[YDIM], start[XDIM] : thisend[XDIM]] += (yt[:(thisend[YDIM] - start[YDIM]), :(thisend[XDIM] - start[XDIM])])
            start[YDIM] += L[YDIM]
            current_box += 1
        start[XDIM] += L[XDIM]
    return y


def test():
    from scipy.signal import convolve2d
    A = np.random.randn(33, 55)
    H = np.random.randn(4, 5)
    gold = convolve2d(A, H)
    assert(np.allclose(gold, overlapadd2(A, H, L=[12, 12])))
    assert(np.allclose(gold, overlapadd2(A, H, L=[12, 120])))
    assert(np.allclose(gold, overlapadd2(A, H, L=[90, 120])))

    assert(np.allclose(gold, overlapadd2(H, A, L=[190, 220])))
    assert(np.allclose(gold, overlapadd2(H, A, L=[1, 1])))

    assert(np.allclose(gold, overlapadd2(H, A)))
    assert(np.allclose(gold, overlapadd2(A, H)))

    assert(np.allclose(convolve2d(A.T, H.T),
                       overlapadd2(A.T, H.T, L=[190, 220])))

    A = np.random.randn(33, 55) + 1j * np.random.randn(33, 55)
    H = np.random.randn(4, 5) + 1j * np.random.randn(4, 5)
    gold = convolve2d(A, H)
    assert(np.allclose(gold, overlapadd2(H, A)))
    assert(np.allclose(gold, overlapadd2(A, H)))

    print('Test passed!')


if __name__ == '__main__':
    test()<|MERGE_RESOLUTION|>--- conflicted
+++ resolved
@@ -6,11 +6,7 @@
 :Organization: Space Telescope Science Institute
 
 """
-<<<<<<< HEAD
-from __future__ import division
-=======
 from __future__ import absolute_import,division
->>>>>>> 994523b9
 
 # External modules
 import importlib, inspect, os, shutil, sys, uuid
@@ -188,7 +184,6 @@
         else:
             yield ascii.read(lines, format=format, guess=False)
 
-<<<<<<< HEAD
 
 class Percenter(object):
     def __init__(self, total):
@@ -339,9 +334,6 @@
 
 
 def overlapadd2(Amat, Hmat, L=None, Nfft=None, y=None, verbose=False, logger=None, state_setter=None, base_state=""):
-=======
-def overlapadd2(Amat, Hmat, L=None, Nfft=None, y=None, verbose=False, logger=None, state_fn=None, state_str=""):
->>>>>>> 994523b9
     """
     Fast two-dimensional linear convolution via the overlap-add method.
     The overlap-add method is well-suited to convolving a very large array,
@@ -425,27 +417,16 @@
         adjust = np.real                           # then ensure real
     start = [0, 0]
     endd = [0, 0]
-<<<<<<< HEAD
     total_boxes = (Na[XDIM] // L[XDIM] + 1) * (Na[YDIM] // L[YDIM] + 1)
     current_box = 0
-=======
-    n_boxes = (Na[XDIM]//L[XDIM]+1) * (Na[YDIM]/L[YDIM]+1)
-    current_box = 1
->>>>>>> 994523b9
     while start[XDIM] <= Na[XDIM]:
         endd[XDIM] = min(start[XDIM] + L[XDIM], Na[XDIM])
         start[YDIM] = 0
         while start[YDIM] <= Na[YDIM]:
             if verbose and logger is not None:
                 logger.info("Starting box {}".format(start))
-<<<<<<< HEAD
             if verbose and state_setter is not None:
                 state_setter(base_state + " {:.2f}% done".format((current_box/total_boxes)*100.))
-=======
-                if state_fn is not None:
-                    frac_done = current_box/n_boxes*100.
-                    state_fn(state_str+"<br /><span class='indented'>{:.1f}% done</span>".format(frac_done))
->>>>>>> 994523b9
             endd[YDIM] = min(start[YDIM] + L[YDIM], Na[YDIM])
             thisend = np.minimum(Na + M - 1, start + Nfft)
             yt = adjust(ifft2(Hf * fft2(Amat[start[YDIM] : endd[YDIM], start[XDIM] : endd[XDIM]], Nfft)))
